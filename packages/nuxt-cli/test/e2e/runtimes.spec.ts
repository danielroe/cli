import type { ChildProcess } from 'node:child_process'
import type { TestOptions } from 'vitest'
import { spawn, spawnSync } from 'node:child_process'
import { cpSync, rmSync } from 'node:fs'
import { rm } from 'node:fs/promises'
import { join, resolve } from 'node:path'

import { fileURLToPath } from 'node:url'
import { getPort, waitForPort } from 'get-port-please'
import { isCI, isLinux, isMacOS, isWindows } from 'std-env'
import { WebSocket } from 'undici'
import { it as _it, afterAll, describe, expect, vi } from 'vitest'

const playgroundDir = fileURLToPath(new URL('../../../../playground', import.meta.url))
const nuxiPath = join(fileURLToPath(new URL('../..', import.meta.url)), 'bin/nuxi.mjs')

const runtimes = ['bun', 'node', 'deno'] as const

const platform = {
  windows: isWindows,
  linux: isLinux,
  macos: isMacOS,
}

const runtime = {
  bun: spawnSync('bun', ['--version'], { stdio: 'ignore' }).status === 0,
  deno: spawnSync('deno', ['--version'], { stdio: 'ignore' }).status === 0,
  node: true,
}

type SupportStatus = boolean | {
  start: boolean
  fetching: boolean
  websockets: boolean
  websocketClose: boolean
}

<<<<<<< HEAD
function createIt(runtimeName: typeof runtimes[number], socketsEnabled: boolean) {
=======
const supports: Record<typeof runtimes[number], SupportStatus> = {
  node: true,
  bun: {
    start: !platform.windows,
    fetching: !platform.windows,
    websockets: false,
    websocketClose: false,
  },
  deno: {
    start: !platform.windows,
    fetching: !platform.windows,
    websockets: platform.linux && !platform.windows,
    websocketClose: false,
  },
}

function createIt(status: SupportStatus) {
>>>>>>> d0623163
  function it(description: string, fn: () => Promise<void>): void
  function it(description: string, options: TestOptions, fn: () => Promise<void>): void
  function it(description: string, _options: TestOptions | (() => Promise<void>), _fn?: () => Promise<void>): void {
    const supportMatrix: Record<typeof runtimes[number], SupportStatus> = {
      node: true,
      bun: {
        start: true,
        fetching: !platform.windows,
        websockets: false,
        websocketClose: false,
      },
      deno: {
        start: !platform.windows || !socketsEnabled,
        fetching: !platform.windows,
        websockets: platform.linux,
        websocketClose: false,
      },
    }
    const status = supportMatrix[runtimeName]

    const fn = typeof _options === 'function' ? _options : _fn!
    const options = typeof _options === 'function' ? {} : _options

    if (status === false) {
      return _it.fails(description, options, fn)
    }
    if (status === true) {
      return _it(description, options, fn)
    }
    if (description.includes('should start dev server')) {
      if (!status.start) {
        return _it.fails(description, options, fn)
      }
      return _it(description, options, fn)
    }
    if (!status.start) {
      return _it.todo(description)
    }
    if (description.includes('websocket connection close gracefully')) {
      if (!status.websocketClose) {
        return _it.fails(description, options, fn)
      }
      return _it(description, options, fn)
    }
    if (description.includes('websocket')) {
      if (!status.websockets) {
        return _it.fails(description, options, fn)
      }
      return _it(description, options, fn)
    }
    // Handle fetching tests (all tests that are not websocket or start tests)
    if (!status.fetching) {
      return _it.fails(description, options, fn)
    }
    return _it(description, options, fn)
  }

  return it
}

const socketConfigs = [
  { enabled: true, label: 'with sockets' },
  { enabled: false, label: 'without sockets' },
] as const

describe.sequential.each(runtimes)('dev server (%s)', (runtimeName) => {
  describe.sequential.each(socketConfigs)('$label', ({ enabled: socketsEnabled }) => {
    let server: DevServerInstance

    if (!isCI && !runtime[runtimeName]) {
      console.warn(`Not testing locally with ${runtimeName} as it is not installed.`)
      _it.skip(`should pass with ${runtimeName}`)
      return
    }

    const cwd = resolve(playgroundDir, `../playground-${runtimeName}-${socketsEnabled ? 'sockets' : 'nosockets'}`)

<<<<<<< HEAD
    afterAll(async () => {
      await server?.close()
      await rm(cwd, { recursive: true, force: true }).catch(() => null)
=======
  it('should start dev server', { timeout: isCI ? 120_000 : 30_000 }, async () => {
    rmSync(cwd, { recursive: true, force: true })
    cpSync(playgroundDir, cwd, {
      recursive: true,
      filter: src => !src.includes('.nuxt') && !src.includes('.output') && !src.includes('node_modules'),
>>>>>>> d0623163
    })

    const it = createIt(runtimeName, socketsEnabled)

    it('should start dev server', { timeout: isCI ? 60_000 : 30_000 }, async () => {
      rmSync(cwd, { recursive: true, force: true })
      cpSync(playgroundDir, cwd, {
        recursive: true,
        filter: src => !src.includes('.nuxt') && !src.includes('.output'),
      })
      server = await startDevServer({
        cwd,
        runtime: runtimeName,
        socketsEnabled,
      })
    })

    it('should serve the main page', async () => {
      const response = await fetch(server.url)
      expect(response.status).toBe(200)

      const html = await response.text()
      expect(html).toContain('Welcome to the Nuxt CLI playground')
      expect(html).toContain('<!DOCTYPE html>')
    })

    it('should serve static assets', async () => {
      const response = await fetch(`${server.url}/favicon.ico`)
      expect(response.status).toBe(200)
      expect(response.headers.get('content-type')).toContain('image/')
    })

    it('should handle API routes', async () => {
      const response = await fetch(`${server.url}/api/hello`)
      expect(response.status).toBe(200)
    })

    it('should handle POST requests', async () => {
      const response = await fetch(`${server.url}/api/echo`, {
        method: 'POST',
        headers: { 'Content-Type': 'application/json' },
        body: JSON.stringify({ test: 'data' }),
      })

      expect(response.status).toBe(200)
    })

    it('should preserve request headers', async () => {
      const headers = {
        'X-Custom-Header': 'test-value',
        'User-Agent': 'vitest',
      }

      const res = await fetch(`${server.url}/api/echo`, { headers })
      const { headers: receivedHeaders } = await res.json()

      expect(receivedHeaders).toMatchObject({
        'user-agent': 'vitest',
        'x-custom-header': 'test-value',
      })

      expect(res.status).toBe(200)
    })

    it('should handle concurrent requests', async () => {
      const requests = Array.from({ length: 5 }, () => fetch(server.url))
      const responses = await Promise.all(requests)

      for (const response of responses) {
        expect(response.status).toBe(200)
        expect(await response.text()).toContain('Welcome to the Nuxt CLI playground')
      }
    })

    it('should handle large request payloads', async () => {
      const largePayload = { data: 'x'.repeat(10_000) }
      const response = await fetch(`${server.url}/api/echo`, {
        method: 'POST',
        headers: { 'Content-Type': 'application/json' },
        body: JSON.stringify(largePayload),
      })

      expect(response.status).toBe(200)
      const result = await response.json()
      expect(result.echoed.data).toBe(largePayload.data)
    })

    it('should handle different HTTP methods', async () => {
      const methods = ['GET', 'POST', 'PUT', 'DELETE']

      for (const method of methods) {
        const response = await fetch(`${server.url}/api/hello`, { method })
        expect(response.status).toBe(200)

        const result = await response.json()
        expect(result.method).toBe(method)
      }
    })

    it('should establish websocket connection and handle ping/pong', { timeout: 20_000 }, async () => {
      const wsUrl = `${server.url.replace('http', 'ws')}/_ws`

      // Create a promise that resolves when the websocket test is complete
      const wsTest = new Promise<void>((resolve, reject) => {
        const ws = new WebSocket(wsUrl)

        let isConnected = false
        let receivedPong = false

        const timeout = setTimeout(() => {
          if (!isConnected) {
            reject(new Error('WebSocket connection timeout'))
          }
          else if (!receivedPong) {
            reject(new Error('Did not receive pong response'))
          }
          ws.close()
        }, 20_000)

        ws.addEventListener('open', () => {
          isConnected = true
          // Send ping message to test echo functionality
          ws.send('ping test message')
        })

        ws.addEventListener('message', (event) => {
          const message = event.data.toString()
          if (message === 'pong') {
            receivedPong = true
            clearTimeout(timeout)
            ws.close()
            resolve()
          }
        })

        ws.addEventListener('error', (error) => {
          clearTimeout(timeout)
          reject(new Error(`WebSocket error: ${error}`))
        })

        ws.addEventListener('close', () => {
          if (isConnected && receivedPong) {
            resolve()
          }
        })
      })

      await wsTest
    })

    it('should handle multiple concurrent websocket connections', { timeout: 20_000 }, async () => {
      const wsUrl = `${server.url.replace('http', 'ws')}/_ws`
      const connectionCount = 3

      const connectionPromises = Array.from({ length: connectionCount }, (_, index) => {
        return new Promise<void>((resolve, reject) => {
          const ws = new WebSocket(wsUrl)

          const timeout = setTimeout(() => {
            reject(new Error(`WebSocket ${index} connection timeout`))
            ws.close()
          }, 20_000)

          ws.addEventListener('open', () => {
            ws.send(`ping from connection ${index}`)
          })

          ws.addEventListener('message', (event) => {
            const message = event.data.toString()
            if (message === 'pong') {
              clearTimeout(timeout)
              ws.close()
              resolve()
            }
          })

          ws.addEventListener('error', (error) => {
            clearTimeout(timeout)
            reject(new Error(`WebSocket ${index} error: ${error}`))
          })
        })
      })

      await Promise.all(connectionPromises)
    })

    it('should handle websocket connection close gracefully', { timeout: 10_000 }, async () => {
      const wsUrl = `${server.url.replace('http', 'ws')}/_ws`

      const wsTest = new Promise<void>((resolve, reject) => {
        const ws = new WebSocket(wsUrl)

        let isConnected = false

        const timeout = setTimeout(() => {
          reject(new Error('WebSocket close test timeout'))
        }, 10_000)

        ws.addEventListener('open', () => {
          isConnected = true
          // Immediately close the connection to test graceful handling
          ws.close(1000, 'Test close')
        })

        ws.addEventListener('close', (event) => {
          clearTimeout(timeout)
          try {
            expect(isConnected).toBe(true)
            expect(event.code).toBe(1000)
            expect(event.reason).toBe('Test close')
            resolve()
          }
          catch (error) {
            reject(error)
          }
        })

        ws.addEventListener('error', (error) => {
          clearTimeout(timeout)
          reject(new Error(`WebSocket close test error: ${error}`))
        })
      })

      await wsTest
    })
  })
})

interface DevServerInstance {
  process: ChildProcess
  url: string
  port: number
  close: () => Promise<void>
}

async function startDevServer(options: {
  cwd: string
  port?: number
  runtime?: 'node' | 'bun' | 'deno'
  env?: Record<string, string>
  socketsEnabled?: boolean
}): Promise<DevServerInstance> {
  const { cwd, port: preferredPort, runtime = 'node', env = {}, socketsEnabled = true } = options
  const port = preferredPort || await getPort({ port: 3100 })
  const host = '127.0.0.1'
  const url = `http://${host}:${port}`

  let command: string
  switch (runtime) {
    case 'bun':
      command = `bun ${nuxiPath} dev --port ${port} --host ${host}`
      break
    case 'deno':
      command = `deno run --allow-all ${nuxiPath} dev --port ${port} --host ${host}`
      break
    default:
      command = `node ${nuxiPath} dev --port ${port} --host ${host}`
  }

  const [cmd, ...args] = command.split(' ')

  // Start the dev server process
  const child = spawn(cmd!, args, {
    cwd,
    stdio: 'pipe',
    env: {
      ...process.env,
      ...env,
      NUXT_TELEMETRY_DISABLED: '1',
      PORT: String(port),
      HOST: host,
      NUXT_SOCKET: socketsEnabled ? '1' : '0',
    },
  })

  try {
    await waitForPort(port, { delay: 1000, retries: 25, host })
    await vi.waitFor(async () => {
      const res = await fetch(url)
      if (res.status === 503) {
        throw new Error('Server not ready')
      }
    }, { timeout: isCI ? 60_000 : 30_000 })
  }
  catch (error) {
    child.kill()
    throw new Error(`Dev server failed to start on port ${port} with ${runtime}: ${error}`)
  }

  return {
    process: child,
    url,
    port,
    close: async () => {
      return new Promise<void>((resolve) => {
        child.kill('SIGTERM')
        setTimeout(() => {
          if (!child.killed) {
            child.kill('SIGKILL')
          }
        }, 5000)
        child.on('exit', () => resolve())
      })
    },
  }
}<|MERGE_RESOLUTION|>--- conflicted
+++ resolved
@@ -35,34 +35,14 @@
   websocketClose: boolean
 }
 
-<<<<<<< HEAD
 function createIt(runtimeName: typeof runtimes[number], socketsEnabled: boolean) {
-=======
-const supports: Record<typeof runtimes[number], SupportStatus> = {
-  node: true,
-  bun: {
-    start: !platform.windows,
-    fetching: !platform.windows,
-    websockets: false,
-    websocketClose: false,
-  },
-  deno: {
-    start: !platform.windows,
-    fetching: !platform.windows,
-    websockets: platform.linux && !platform.windows,
-    websocketClose: false,
-  },
-}
-
-function createIt(status: SupportStatus) {
->>>>>>> d0623163
   function it(description: string, fn: () => Promise<void>): void
   function it(description: string, options: TestOptions, fn: () => Promise<void>): void
   function it(description: string, _options: TestOptions | (() => Promise<void>), _fn?: () => Promise<void>): void {
     const supportMatrix: Record<typeof runtimes[number], SupportStatus> = {
       node: true,
       bun: {
-        start: true,
+        start: !platform.windows || !socketsEnabled,
         fetching: !platform.windows,
         websockets: false,
         websocketClose: false,
@@ -70,7 +50,7 @@
       deno: {
         start: !platform.windows || !socketsEnabled,
         fetching: !platform.windows,
-        websockets: platform.linux,
+        websockets: platform.linux || (!socketsEnabled && platform.windows),
         websocketClose: false,
       },
     }
@@ -133,17 +113,9 @@
 
     const cwd = resolve(playgroundDir, `../playground-${runtimeName}-${socketsEnabled ? 'sockets' : 'nosockets'}`)
 
-<<<<<<< HEAD
     afterAll(async () => {
       await server?.close()
       await rm(cwd, { recursive: true, force: true }).catch(() => null)
-=======
-  it('should start dev server', { timeout: isCI ? 120_000 : 30_000 }, async () => {
-    rmSync(cwd, { recursive: true, force: true })
-    cpSync(playgroundDir, cwd, {
-      recursive: true,
-      filter: src => !src.includes('.nuxt') && !src.includes('.output') && !src.includes('node_modules'),
->>>>>>> d0623163
     })
 
     const it = createIt(runtimeName, socketsEnabled)
